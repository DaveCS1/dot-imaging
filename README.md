--- conflicted
+++ resolved
@@ -1,156 +1,152 @@
-<p align="center">
-    <a href="https://www.nuget.org/profiles/dajuric"> <img src="Deployment/Logo/logo-big.png" alt="DotImaging logo" width="120" align="center"> </a>
-</p>
-
-<p align="center">
-    <a href="https://www.nuget.org/profiles/dajuric"> <img src="https://img.shields.io/badge/NuGet-v4.1.3-blue.svg?style=flat-square" alt="NuGet packages version"/>  </a>
-</p>
-
-**DotImaging** - .NET array as imaging object  
-The framework sets focus on .NET native array as primary imaging object, offers extensibility support via extensions, and provides unified platform-abstract imaging IO API. 
-
-## So why DotImaging ?
-
-+ leverages existing .NET structures
-<<<<<<< HEAD
-+ portable* 
-=======
-+ portable 
->>>>>>> a02ef3b7
-+ lightweight
-+ **so simple**, you don't need a help file
-
-*IO and Drawing assemlies depend on OpenCV
-
-## Libraries / NuGet packages
-
-+ <a href="https://www.nuget.org/packages/DotImaging.GenericImage">DotImaging.GenericImage</a>    
-  .NET image array extensions. Color and depth conversions. Slim unmanaged structure for fast pixel manipulation.
-
-  > **Tutorial:** <a href="http://www.codeproject.com/Articles/829349/Introducing-Portable-Generic-Image-Library-for-Csh" target="_blank">Portable Generic Image</a>
-
- ``` csharp
-//convert to grayscale and flip
-Bgr<byte>[,] image = ImageIO.LoadColor("sample.jpg").Clone(); //IO package
-Gray<byte>[,] grayIm = image.ToGray()
-                                .Flip(FlipDirection.Horizontal);
- ```
-
-+ <a href="https://www.nuget.org/packages/DotImaging.IO">DotImaging.IO</a>  
-  A unified API for IO image access (camera, file, image directory). Portable image loading/saving.
-
-  > **Tutorial:** <a href="http://www.codeproject.com/Articles/828012/Introducing-Portable-Video-IO-Library-for-Csharp" target="_blank">Portable Imaging IO</a>
-
- ``` csharp
-var reader = new FileCapture(fileName);
-reader.Open();
-
-reader.SaveFrames(outputDir, "{0}.jpg", (percentage) =>
-{
-	Console.Write("\r Extracting video: {0} %", percentage * 100);
-});
-
-reader.Close();
- ``` 
- 
-+ <a href="https://www.nuget.org/packages/DotImaging.IO.Web">DotImaging.IO.Web</a>  
-  Internet video streaming (direct video link or Youtube links).
-
- ``` csharp
- var pipeName = new Uri("https://www.youtube.com/watch?v=Vpg9yizPP_g").NamedPipeFromYoutubeUri(); //Youtube
- var reader = new FileCapture(String.Format(@"\\.\pipe\{0}", pipeName)); //IO package
- reader.Open();
-
- Bgr<byte>[,] frame = null;
- do
- {
-	reader.ReadTo(ref frame);
-	if (frame == null)
-		break;
-
-	frame.Show(scaleForm: true); //show the frame (UI package)
- }
- while (!(Console.KeyAvailable && Console.ReadKey(true).Key == ConsoleKey.Escape));
-
-reader.Close();
- ``` 
-
-+ <a href="https://www.nuget.org/packages/DotImaging.Drawing">DotImaging.Drawing</a>  
-  .NET image drawing array extensions.
-
- ``` csharp
-//create a managed image
-var image = new Bgr<byte>[480, 640];
-
-//draw something
-image.Draw(new Rectangle(50, 50, 200, 100), Bgr<byte>.Red, -1);
-image.Draw(new Circle(50, 50, 25), Bgr<byte>.Blue, 5);
- ``` 
-
-+ <a href="https://www.nuget.org/packages/DotImaging.BitmapInterop">DotImaging.BitmapInterop</a>  
-  Interoperability extensions between .NET array and Bitmap (WinForms).
-
- ``` csharp
-var image = new Gray<byte>[240, 320];
-var bmp = image.ToBitmap(); //to Bitmap
-
-var imageFromBmp = bmp.ToArray() as Bgr<byte>[,]; //from Bitmap
- ``` 
- 
-+ <a href="https://www.nuget.org/packages/DotImaging.BitmapSourceInterop">DotImaging.BitmapSourceInterop</a>  
-  Interoperability extensions between .NET array and BitmapSource (WPF).
-
- ``` csharp
-var bmp = new BitmapImage(new Uri("<path>"));
-Bgra<byte>[,] colorImg = bmp.ToArray<Bgra<byte>>(); //to bitmap
-
-var imageFromBitmap = colorImg.ToBitmapSource(); //from bitmap
- ```
-
-+ <a href="https://www.nuget.org/packages/DotImaging.UI">DotImaging.UI</a>  
-  Portable UI elements (image display, progress bar, open-save file dialogs, folder-selection dialog, color-picker).
-
- ``` csharp
-Bgr<byte>[,] image = new Bgr<byte>[480, 640];
-image.Show(); //show image (non-blocking)
-
-(0.4d).Progress(); //progress bar - 40% (non-blocking)
-
-string fileName = UI.OpenFile(); //open-file dialog
-
-Bgr<byte> color = UI.PickColor(); //color picker dialog
-
-Gray<byte>[,] mask = image.GetMask(); //get user-defined mask dialog 
- ```
- 
-+ <a href="https://www.nuget.org/packages/DotImaging.Linq">DotImaging.Linq</a>  
-  2D array Linq extensions
-
- ``` csharp
-//create a managed image
-Bgr<byte>[,] image = ...; 
-
-//get the modified blue channel 
-var modifiedImage = image.AsEnumerable()
-	                         .Select(x => x.B / 2)
-							 .ToArray2D(image.Size());
- ``` 
- 
-+ <a href="https://www.nuget.org/packages/DotImaging.Primitives2D">DotImaging.Primitives2D</a>  
-  Portable 2D drawing primitives (Point, Size, Rectangle, ...)
- 
-## Getting started
-+ Just pick what you need. An appropriate readme file will be shown upon selected NuGet package installation. 
-+ Each project in "Source" has a short readme
-+ Samples
-
-## Want image processing algorithms ?
-The framework is the foundation of <a href="https://github.com/dajuric/accord-net-extensions">Accord.NET Extensions</a> which exposes a full power of <a href="http://accord-framework.net/"> Accord.NET </a> through extensions!
-
-## How to Engage, Contribute and Provide Feedback  
-Remember: Your opinion is important and will define the future roadmap.
-+ questions, comments - message on Github, or write to: darko.juric2 [at] gmail.com
-+ **spread the word** 
-
-## Final word
-If you like the project please **star it** in order to help to spread the word. That way you will make the framework more significant and in the same time you will motivate me to improve it, so the benefit is mutual.
+<p align="center">
+    <a href="https://www.nuget.org/profiles/dajuric"> <img src="Deployment/Logo/logo-big.png" alt="DotImaging logo" width="120" align="center"> </a>
+</p>
+
+<p align="center">
+    <a href="https://www.nuget.org/profiles/dajuric"> <img src="https://img.shields.io/badge/NuGet-v4.5.0-blue.svg?style=flat-square" alt="NuGet packages version"/>  </a>
+</p>
+
+**DotImaging** - .NET array as imaging object  
+The framework sets focus on .NET native array as primary imaging object, offers extensibility support via extensions, and provides unified platform-abstract imaging IO API. 
+
+## So why DotImaging ?
+
++ leverages existing .NET structures
++ portable* 
++ lightweight
++ **so simple**, you don't need a help file
+
+*IO and Drawing assemlies depend on OpenCV
+
+## Libraries / NuGet packages
+
++ <a href="https://www.nuget.org/packages/DotImaging.GenericImage">DotImaging.GenericImage</a>    
+  .NET image array extensions. Color and depth conversions. Slim unmanaged structure for fast pixel manipulation.
+
+  > **Tutorial:** <a href="http://www.codeproject.com/Articles/829349/Introducing-Portable-Generic-Image-Library-for-Csh" target="_blank">Portable Generic Image</a>
+
+ ``` csharp
+//convert to grayscale and flip
+Bgr<byte>[,] image = ImageIO.LoadColor("sample.jpg").Clone(); //IO package
+Gray<byte>[,] grayIm = image.ToGray()
+                                .Flip(FlipDirection.Horizontal);
+ ```
+
++ <a href="https://www.nuget.org/packages/DotImaging.IO">DotImaging.IO</a>  
+  A unified API for IO image access (camera, file, image directory). Portable image loading/saving.
+
+  > **Tutorial:** <a href="http://www.codeproject.com/Articles/828012/Introducing-Portable-Video-IO-Library-for-Csharp" target="_blank">Portable Imaging IO</a>
+
+ ``` csharp
+var reader = new FileCapture(fileName);
+reader.Open();
+
+reader.SaveFrames(outputDir, "{0}.jpg", (percentage) =>
+{
+	Console.Write("\r Extracting video: {0} %", percentage * 100);
+});
+
+reader.Close();
+ ``` 
+ 
++ <a href="https://www.nuget.org/packages/DotImaging.IO.Web">DotImaging.IO.Web</a>  
+  Internet video streaming (direct video link or Youtube links).
+
+ ``` csharp
+ var pipeName = new Uri("https://www.youtube.com/watch?v=Vpg9yizPP_g").NamedPipeFromYoutubeUri(); //Youtube
+ var reader = new FileCapture(String.Format(@"\\.\pipe\{0}", pipeName)); //IO package
+ reader.Open();
+
+ Bgr<byte>[,] frame = null;
+ do
+ {
+	reader.ReadTo(ref frame);
+	if (frame == null)
+		break;
+
+	frame.Show(scaleForm: true); //show the frame (UI package)
+ }
+ while (!(Console.KeyAvailable && Console.ReadKey(true).Key == ConsoleKey.Escape));
+
+reader.Close();
+ ``` 
+
++ <a href="https://www.nuget.org/packages/DotImaging.Drawing">DotImaging.Drawing</a>  
+  .NET image drawing array extensions.
+
+ ``` csharp
+//create a managed image
+var image = new Bgr<byte>[480, 640];
+
+//draw something
+image.Draw(new Rectangle(50, 50, 200, 100), Bgr<byte>.Red, -1);
+image.Draw(new Circle(50, 50, 25), Bgr<byte>.Blue, 5);
+ ``` 
+
++ <a href="https://www.nuget.org/packages/DotImaging.BitmapInterop">DotImaging.BitmapInterop</a>  
+  Interoperability extensions between .NET array and Bitmap (WinForms).
+
+ ``` csharp
+var image = new Gray<byte>[240, 320];
+var bmp = image.ToBitmap(); //to Bitmap
+
+var imageFromBmp = bmp.ToArray() as Bgr<byte>[,]; //from Bitmap
+ ``` 
+ 
++ <a href="https://www.nuget.org/packages/DotImaging.BitmapSourceInterop">DotImaging.BitmapSourceInterop</a>  
+  Interoperability extensions between .NET array and BitmapSource (WPF).
+
+ ``` csharp
+var bmp = new BitmapImage(new Uri("<path>"));
+Bgra<byte>[,] colorImg = bmp.ToArray<Bgra<byte>>(); //to bitmap
+
+var imageFromBitmap = colorImg.ToBitmapSource(); //from bitmap
+ ```
+
++ <a href="https://www.nuget.org/packages/DotImaging.UI">DotImaging.UI</a>  
+  Portable UI elements (image display, progress bar, open-save file dialogs, folder-selection dialog, color-picker).
+
+ ``` csharp
+Bgr<byte>[,] image = new Bgr<byte>[480, 640];
+image.Show(); //show image (non-blocking)
+
+(0.4d).Progress(); //progress bar - 40% (non-blocking)
+
+string fileName = UI.OpenFile(); //open-file dialog
+
+Bgr<byte> color = UI.PickColor(); //color picker dialog
+
+Gray<byte>[,] mask = image.GetMask(); //get user-defined mask dialog 
+ ```
+ 
++ <a href="https://www.nuget.org/packages/DotImaging.Linq">DotImaging.Linq</a>  
+  2D array Linq extensions
+
+ ``` csharp
+//create a managed image
+Bgr<byte>[,] image = ...; 
+
+//get the modified blue channel 
+var modifiedImage = image.AsEnumerable()
+	                         .Select(x => x.B / 2)
+							 .ToArray2D(image.Size());
+ ``` 
+ 
++ <a href="https://www.nuget.org/packages/DotImaging.Primitives2D">DotImaging.Primitives2D</a>  
+  Portable 2D drawing primitives (Point, Size, Rectangle, ...)
+ 
+## Getting started
++ Just pick what you need. An appropriate readme file will be shown upon selected NuGet package installation. 
++ Each project in "Source" has a short readme
++ Samples
+
+## Want image processing algorithms ?
+The framework is the foundation of <a href="https://github.com/dajuric/accord-net-extensions">Accord.NET Extensions</a> which exposes a full power of <a href="http://accord-framework.net/"> Accord.NET </a> through extensions!
+
+## How to Engage, Contribute and Provide Feedback  
+Remember: Your opinion is important and will define the future roadmap.
++ questions, comments - message on Github, or write to: darko.juric2 [at] gmail.com
++ **spread the word** 
+
+## Final word
+If you like the project please **star it** in order to help to spread the word. That way you will make the framework more significant and in the same time you will motivate me to improve it, so the benefit is mutual.